--- conflicted
+++ resolved
@@ -14,7 +14,6 @@
 
 ## Features
 
-<<<<<<< HEAD
 - Lexical analysis (tokenization) of Python code.
 - Parsing of tokens into an AST using Top Down parsing (Abstract Syntax tree)
 - Support for basic Python syntax including:
@@ -24,19 +23,7 @@
   - Imports
   - Classes
   - And more!
-=======
-- Lexical analysis of Python code
-- Parsing and AST generation
-- Intermediate code generation in TAC form
-- Web-based visualization interface
-- Support for:
-  - Function definitions and calls
-  - Class definitions and methods
-  - Variable assignments
-  - Control flow statements
-  - Method calls
-  - Return statements
->>>>>>> 739a9015
+
 
 ## Command Line Usage
 
@@ -157,4 +144,5 @@
 
 ## Contributing
 
+
 Contributions are welcome! Feel free to submit pull requests or open issues for bugs or feature requests.